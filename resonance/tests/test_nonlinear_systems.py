--- conflicted
+++ resolved
@@ -173,14 +173,11 @@
     sys.coordinates['x2'] = 0.2  # m
     sys.coordinates['x1'] = 0.1  # m
 
-<<<<<<< HEAD
     # should be in order of entry
     assert list(sys.coordinates.keys()) == ['x2', 'x1']
 
-=======
     # TODO : How do we know which speed corresponds to which coordinate
     # derivative?
->>>>>>> 84226071
     sys.speeds['v1'] = 0.01  # m/s
     sys.speeds['v2'] = 0.02  # m/s
 
