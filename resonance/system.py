import collections as _collections
from inspect import getargspec

import numpy as np
import matplotlib.animation as animation
import pandas as pd


class _ConstantsDict(_collections.MutableMapping, dict):
    """A custom dictionary for storing constants."""

    def __getitem__(self, key):
        return dict.__getitem__(self, key)

    def __setitem__(self, key, value):
        # TODO : It would be nice to check to ensure that these names do not
        # clash with names in measurements or coordinates. Not quite sure how
        # one would do that.
        if not key.isidentifier():
            msg = ('{} is not a valid parameter name. '
                   'It must be a valid Python variable name.')
            raise ValueError(msg.format(key))
        elif key.lower() == 'time':
            msg = ('{} is a reserved parameter name. '
                   'Choose something different.')
            raise ValueError(msg.format(key))
        else:
            dict.__setitem__(self, key, value)

    def __delitem__(self, key):
        dict.__delitem__(self, key)

    def __iter__(self):
        return dict.__iter__(self)

    def __len__(self):
        return dict.__len__(self)

    def __contains__(self, x):
        return dict.__contains__(self, x)


class _StatesDict(_collections.OrderedDict):
    def __setitem__(self, key, value, allow=False):
        msg = ("You can't set the values on the states dictionary, set them on "
               "the coordinates or speeds dictionaries instead.")
        if allow:
            _collections.OrderedDict.__setitem__(self, key, value)
        else:
            raise ValueError(msg)


class _CoordinatesDict(_collections.MutableMapping, dict):
    """A custom dictionary for storing coordinates and speeds."""

    def __getitem__(self, key):
        return dict.__getitem__(self, key)

    def __setitem__(self, key, value):
        if len(self.keys()) == 1 and key != list(self.keys())[0]:
            msg = ("There is already a coordinate set for this system, only "
                   "one coordinate is permitted. Use del to remove the "
                   "coordinate if you'd like to add a new one.")
            raise ValueError(msg)
        elif not key.isidentifier():
            msg = ('{} is not a valid coordinate or speed name. '
                   'It must be a valid Python variable name.')
            raise ValueError(msg.format(key))
        elif key.lower() == 'time':
            msg = ('{} is a reserved parameter name. '
                   'Choose something different.')
            raise ValueError(msg.format(key))
        else:
            dict.__setitem__(self, key, value)

    def __delitem__(self, key):
        dict.__delitem__(self, key)

    def __iter__(self):
        return dict.__iter__(self)

    def __len__(self):
        return dict.__len__(self)

    def __contains__(self, x):
        return dict.__contains__(self, x)


class _MeasurementsDict(_collections.MutableMapping, dict):

    def _compute_value(self, key):

        func = self._funcs[key]

        def get_par(k):
            if k == 'time':
                v = self._time
            else:
                try:
                    v = self._constants[k]
                except KeyError:
                    try:
                        v = self._coordinates[k]
                    except KeyError:
                        try:
                            v = self._speeds[k]
                        except KeyError:
                            v = self[k]
            return v

        # TODO : getargspec is deprecated, supposedly signature can do the same
        # thing but the args are in a dictionary and it isn't clear to me they
        # are ordered.
        args = [get_par(k) for k in getargspec(func).args]
        return func(*args)

    def __getitem__(self, key):
        return self._compute_value(key)

    def __setitem__(self, key, value):
        msg = ('It is not possible to assign a value to a measurement, '
               'add a measurement function instead.')
        raise ValueError(msg)

    def __delitem__(self, key):
        # TODO : Should also remove from self._funcs
        dict.__delitem__(self, key)

    def __iter__(self):
        return dict.__iter__(self)

    def __len__(self):
        return dict.__len__(self)

    def __contains__(self, x):
        return dict.__contains__(self, x)


class System(object):
    """This is the abstract base class for any single or multi degree of
    freedom system. It can be sub-classed to make a custom system or the
    necessary methods can be added dynamically."""

    _time_var_name = 'time'
    _vel_append = '_vel'
    _acc_append = '_acc'

    def __init__(self):

        # TODO : Allow constants, coords, and meas to be set on initialization.

        self._time = 0.0

        self._constants = _ConstantsDict({})
        self._coordinates = _CoordinatesDict({})
        self._speeds = _CoordinatesDict({})
        self._measurements = _MeasurementsDict({})

        self._measurements._constants = self._constants
        self._measurements._coordinates = self._coordinates
        self._measurements._speeds = self._speeds
        self._measurements._time = self._time
        self._measurements._funcs = {}

        self._config_plot_func = None
        self._config_plot_update_func = None

    @property
    def constants(self):
        """A dictionary containing the all of the system's constants, i.e.
        parameters that do not vary with time.

        Examples
        ========
        >>> sys = System()
        >>> sys.constants
        {}
        >>> sys.constants['mass'] = 5.0
        >>> sys.constants
        {'mass': 5.0}
        >>> del sys.constants['mass']
        >>> sys.constants
        {}
        >>> sys.constants['mass'] = 5.0
        >>> sys.constants['length'] = 10.0
        >>> sys.constants
        {'mass': 5.0, 'length': 10.0}

        """
        return self._constants

    @constants.setter
    def constants(self, val):
        msg = ('It is not allowed to replace the entire constants dictionary, '
               'add or delete constants one by one.')
        raise ValueError(msg)

    @property
    def coordinates(self):
        """A dictionary containing the system's generalized coordinates, i.e.
        coordinate parameters that vary with time. These values will be used as
        initial conditions in simulations.

        Examples
        ========
        >>> sys = System()
        >>> sys.coordinates['angle'] = 0.0
        >>> sys.coordinates
        {'angle': 0.0}

        """
        return self._coordinates

    @coordinates.setter
    def coordinates(self, val):
        msg = ('It is not allowed to replace the entire coordinates '
               'dictionary, add or delete coordinates one by one.')
        raise ValueError(msg)

    @property
    def speeds(self):
        """A dictionary containing the system's generalized speeds, i.e. speed
        parameters that vary with time. These values will be used as initial
        conditions in simulations.

        Examples
        ========
        >>> sys = System()
        >>> sys.speeds['angle_vel'] = 0.0
        >>> sys.speeds
        {'angle_vel': 0.0}

        """
        return self._speeds

    @speeds.setter
    def speeds(self, val):
        msg = ('It is not allowed to replace the entire speeds '
               'dictionary, add or delete speeds one by one.')
        raise ValueError(msg)

    @property
    def states(self):
        """An ordered dictionary containing the system's state variables and
        values. The coordinates are always ordered before the speeds and the
        individual order of the values depends on the order they were added to
        coordinates and speeds.

        Examples
        ========
        >>> sys = System()
        >>> sys.coordinates['angle'] = 0.2
        >>> sys.speeds['angle_vel'] = 0.1
        >>> sys.states
        {'angle': 0.2, 'angle_vel': 0.1}
        >>> list(sys.states.keys())
        ['angle', 'angle_vel']
        >>> list(sys.states.values())
        [0.2, 0.1]

        """
        states = _StatesDict({})
        for k, v in self.coordinates.items():
            states.__setitem__(k, v, allow=True)
        for k, v in self.speeds.items():
            states.__setitem__(k, v, allow=True)
        return states

    @property
    def measurements(self):
        """A dictionary containing the all of the system's measurements, i.e.
        parameters that are functions of the constants, coordinates, speeds,
        and other measurements."""
        return self._measurements

    @measurements.setter
    def measurements(self, val):
        msg = ('It is not allowed to replace the entire measurements '
               'dictionary; add measurement functions using the '
               'add_measurement() method.')
        raise ValueError(msg)

    @property
    def config_plot_func(self):
        """The configuration plot function arguments should be any of the
        system's constants, coordinates, measurements, or 'time'. No other
        arguments are valid. The function has to return the matplotlib figure
        as the first item but can be followed by any number of mutable
        matplotlib objects that you may want to change during an animation.
        Refer to the matplotlib documentation for tips on creating figures.

        Examples
        ========
        >>> sys = SingleDoFLinearSystem()
        >>> sys.constants['radius'] = 5.0
        >>> sys.constants['center_y'] = 10.0
        >>> sys.coordinates['center_x'] = 0.0
        >>> def plot(radius, center_x, center_y, time):
        ...     fig, ax = plt.subplots(1, 1)
        ...     circle = Circle((center_x, center_y), radius=radius)
        ...     ax.add_patch(circle)
        ...     ax.set_title(time)
        ...     return fig, circle, ax
        ...
        >>> sys.config_plot_function = plot
        >>> sys.plot_configuration()

        """
        return self._config_plot_func

    @config_plot_func.setter
    def config_plot_func(self, func):
        self._config_plot_func = func

    @property
    def config_plot_update_func(self):
        """The configuration plot update function arguments should be any of
        the system's constants, coordinates, measurements, or 'time' in any
        order with the returned values from the ``config_plot_func`` as the
        last arguments in the exact order as in the configuration plot return
        statement. No other arguments are valid. Nothing need be returned from
        the function. See the matplotlib animation documentation for tips on
        creating these update functions.

        Examples
        ========
        >>> sys = SingleDoFLinearSystem()
        >>> sys.constants['radius'] = 5.0
        >>> sys.constants['center_y'] = 10.0
        >>> sys.coordinates['center_x'] = 0.0
        >>> def plot(radius, center_x, center_y, time):
        ...     fig, ax = plt.subplots(1, 1)
        ...     circle = Circle((center_x, center_y), radius=radius)
        ...     ax.add_patch(circle)
        ...     ax.set_title(time)
        ...     return fig, circle, ax
        ...
        >>> sys.config_plot_function = plot
        >>> def update(center_y, center_x, time, circle, ax):
        ...     # NOTE : that circle and ax have to be the last arguments and be
        ...     # in the same order as returned from plot()
        ...     circle.set_xy((center_x, center_y))
        ...     ax.set_title(time)
        ...     fig.canvas.draw()
        ...
        >>> sys.config_plot_update_func = update
        >>> sys.animate_configuration()


        """
        return self._config_plot_update_func

    @config_plot_update_func.setter
    def config_plot_update_func(self, func):
        self._config_plot_update_func = func

    def _get_par_vals(self, par_name):
        """Returns the value of any variable stored in the parameters,
        coordinates, or measurements dictionaries."""
        # TODO : Maybe just merging the three dicts is better? What to do about
        # name clashes in the dictionaries? Garbage in garbage out?
        # TODO : Raise useful error message if par_name not in any of the
        # dicts.
        msg = '{} is not in constants, coordinates, speeds, or measurements.'
        if par_name == 'time':
            return self._time
        else:
            try:
                v = self.constants[par_name]
            except KeyError:
                try:
                    v = self.coordinates[par_name]
                except KeyError:
                    try:
                        v = self.speeds[par_name]
                    except KeyError:
                        try:
                            v = self.measurements[par_name]
                        except KeyError:
                            raise KeyError(msg.format(par_name))
            return v

    def add_measurement(self, name, func):
        """Creates a new measurement entry in the measurements attribute that
        uses the provided function to compute the measurement.

        Parameters
        ==========
        name : string
            This must be a valid Python variable name and it should not clash
            with any names in the constants or coordinates dictionary.
        func : function
            This function must only have existing parameter, coordinate, or
            measurement names in the function signature. These can be a subset
            of the available choices and any order is permitted. The function
            must be able to operate on arrays, i.e. use NumPy vectorized
            functions inside. It should return a single variable, scalar or
            array, that gives the values of the measurement.


        Examples
        ========

        >>> import numpy as np
        >>> def f(par2, meas4, par1, coord5):
                  return par2 + meas4 + par1 + np.abs(coord5)
        >>> f(1.0, 2.0, 3.0, -4.0):
        10.0
        >>> f(1.0, 2.0, 3.0, np.array([1.0, 2.0, -4.0]))
        array([  7.,   8.,  10.])
        >>> sys.add_measurement('meas5', f)
        >>> sys.measurements['meas5']
        10.0

        """
        if name.lower() == 'time':
            msg = ('{} is a reserved parameter name. '
                   'Choose something different.')
            raise ValueError(msg.format(name))
        elif name in (list(self.constants.keys()) +
                      list(self.coordinates.keys()) +
                      list(self.speeds.keys())):
            msg = ('{} is already used as a constant or coordinate name. '
                   'Choose something different.')
            raise ValueError(msg.format(name))

        self.measurements._funcs[name] = func
        dict.__setitem__(self.measurements, name,
                         self.measurements._compute_value(name))

    def _state_traj_to_dataframe(self, times, pos, vel, acc):

        coord_name = list(self.coordinates.keys())[0]
        speed_name = list(self.speeds.keys())[0]
        if not speed_name:
            speed_name = coord_name + self._vel_append
        acc_name = coord_name + self._acc_append

        # TODO : What if they added a coordinate with the vel or acc names?
        df = pd.DataFrame({coord_name: pos,
                           speed_name: vel,
                           acc_name: acc},
                          index=times)
        df.index.name = self._time_var_name

        # TODO : Allow acc to be used in measurements.
        # store current values of coords, speeds, and time
        x0 = list(self.coordinates.values())[0]
        v0 = list(self.speeds.values())[0]
        t0 = self._time

        # set coord, speeds, and time to arrays
        self.coordinates[coord_name] = pos
        self.speeds[speed_name] = vel
        self._time = times

        # compute each measurement
        for name, value in self.measurements.items():
            df[name] = value

        # set the coords, speeds, and time back to original values
        self.coordinates[coord_name] = x0
        self.speeds[speed_name] = v0
        self._time = t0

        return df

    def _calc_times(self, final_time, initial_time, sample_rate):
        # TODO : Should have the option to pass in unequally spaced monotonic
        # time arrays.

        if final_time < initial_time:
            raise ValueError('Final time must be greater than initial time.')

        delta = final_time - initial_time
        num = int(round(sample_rate * delta)) + 1
        return np.linspace(initial_time, final_time, num=num)

    def free_response(self, final_time, initial_time=0.0, sample_rate=100,
                      **kwargs):
        """Returns a data frame with monotonic time values as the index and
        columns for each coordinate and measurement at the time value for that
        row. Note that this data frame is stored on the system as the variable
        ``result`` until this method is called again, which will overwrite it.

        Parameters
        ==========
        final_time : float
            A value of time in seconds corresponding to the end of the
            simulation.
        initial_time : float, optional
            A value of time in seconds corresponding to the start of the
            simulation.
        sample_rate : integer, optional
            The sample rate of the simulation in Hertz (samples per second).
            The time values will be reported at the initial time and final
            time, i.e. inclusive, along with times space equally based on the
            sample rate.

        Returns
        =======
        df : pandas.DataFrame
            A data frame indexed by time with all of the coordinates and
            measurements as columns.

        """

        times = self._calc_times(final_time, initial_time, sample_rate)

        pos, vel, acc = self._generate_state_trajectories(times, **kwargs)

        self.result = self._state_traj_to_dataframe(times, pos, vel, acc)

        return self.result

    def plot_configuration(self):
        """Returns a matplotlib figure generated by the function assigned to
        the ``config_plot_func`` attribute. You may need to call
        ``matplotlib.pyplot.show()`` to display the figure.

        Returns
        =======
        fig : matplotlib.figure.Figure
            The first returned object is always a figure.
        *args : matplotlib objects
            Any matplotlib objects can be returned after the figure.

        """
        # TODO : Most plots in pandas, etc return the axes not the figure. I
        # think the parent figure can always be gotten from an axis.
        if self.config_plot_func is None:
            msg = 'No plotting function has been assigned to config_plot_func.'
            raise ValueError(msg)
        else:
            args = []
            for k in getargspec(self.config_plot_func).args:
                if k == 'time':
                    args.append(self._time)
                elif k == 'time__hist':
                    args.append(self._time)
                elif k == 'time__futr':
                    args.append(self._time)
                elif k.endswith('__hist'):
                    args.append(self._get_par_vals(k[:-6]))
                elif k.endswith('__futr'):
                    args.append(self._get_par_vals(k[:-6]))
                else:
                    args.append(self._get_par_vals(k))
            return self.config_plot_func(*args)

    def _resample_trajectories(self, sample_rate=60):

        trajectories = self.result.copy()

        new_times = self._calc_times(self.result.index[-1],
                                     self.result.index[0], sample_rate)
        # first and last will be same, so drop
        new_times_trunc = new_times[1:-1]

        num_cols = len(trajectories.columns)

        missing_vals = np.nan * np.ones((len(new_times_trunc), num_cols))

        nan_df = pd.DataFrame(missing_vals, columns=trajectories.columns,
                              index=new_times_trunc)

        df_with_missing = pd.concat((trajectories, nan_df)).sort_index()

        interpolated_df = df_with_missing.interpolate(method='index')

        trajectories = interpolated_df.loc[new_times]

        interval = 1000 / 60  # milliseconds

        return trajectories, interval

    def animate_configuration(self, fps=30, **kwargs):
        """Returns a matplotlib animation function based on the configuration
        plot and the configuration plot update function.

        Parameters
        ==========
        fps : integer
            The frames per second that should be displayed in the animation.
            The latest trajectory will be resampled via linear interpolation to
            create the correct number of frames.
        **kwargs
            Any extra keyword arguments will be passed to
            ``matplotlib.animation.FuncAnimation()``. The ``interval`` keyword
            argument will be ignored.

        """

        if self.config_plot_update_func is None:
            msg = ('No ploting update function has been assigned to '
                   'config_plot_update_func.')
            raise ValueError(msg)

        kwargs.pop('interval', None)  # ignore the user's supplied interval
        try:
            sample_rate = int(1.0 / np.diff(self.result.index).mean())
        except AttributeError:
            msg = ("No trajectory has been computed yet, so the animation "
                   "can't run. Run one of the response functions.")
            raise AttributeError(msg)

        fps = int(fps)
        if sample_rate != fps:
            trajectories, interval = self._resample_trajectories(fps)
        else:
            trajectories, interval = self.result, 1000 / sample_rate

        # TODO : Could be:
        # axes, *objs_to_modify = ..
        # try:
        #   fig = axes.figure
        # except AttributeError:
        #   fig = axes[0].figure
        try:
            fig, *objs_to_modify = self.plot_configuration()
        except TypeError:
            msg = ('The configuration plot function does not return any objects'
                   ' to modify in the update function.')
            raise ValueError(msg)

        def gen_frame(row_tuple, pop_list):
            time = row_tuple[0]
            row = row_tuple[1]
            # Don't mutate the orginal list.
            pop_list = pop_list.copy()
            args = []
            for k in getargspec(self.config_plot_update_func).args:
                if k == 'time':
                    args.append(time)
                elif k == 'time__hist':
                    args.append(trajectories[:time].index)
                elif k == 'time__futr':
                    args.append(trajectories[time:].index)
                elif k.endswith('__hist'):
                    args.append(trajectories[k[:-6]][:time])
                elif k.endswith('__futr'):
                    args.append(trajectories[k[:-6]][time:])
                else:
                    try:
                        args.append(row[k])
                    except KeyError:
                        try:
                            # get constants
                            args.append(self._get_par_vals(k))
                        except KeyError:
                            # requires these to be in the same order
                            args.append(pop_list.pop(0))
            self.config_plot_update_func(*args)

        # NOTE : This is useful to uncomment in debugging because the errors
        # push to the top if in the FuncAnimation.
        #gen_frame((1.0, self.result.iloc[0]), list(objs_to_modify))

<<<<<<< HEAD
        return animation.FuncAnimation(fig, gen_frame,
                                       fargs=(objs_to_modify, ),
                                       frames=list(trajectories.iterrows()),
                                       interval=interval,
=======
        # NOTE : If the iterrows() generator is not converted to a list then
        # matplotlib will throw a StopIteration error when the animation
        # reaches the last frame instead of repeating. This causes headaches in
        # the notebook and elsewhere. See issue #39 in the resonance repo.
        return animation.FuncAnimation(fig, gen_frame, fargs=(objs_to_modify, ),
                                       frames=list(self.result.iterrows()),
>>>>>>> d4151db1
                                       **kwargs)<|MERGE_RESOLUTION|>--- conflicted
+++ resolved
@@ -656,17 +656,12 @@
         # push to the top if in the FuncAnimation.
         #gen_frame((1.0, self.result.iloc[0]), list(objs_to_modify))
 
-<<<<<<< HEAD
+        # NOTE : If the iterrows() generator is not converted to a list then
+        # matplotlib will throw a StopIteration error when the animation
+        # reaches the last frame instead of repeating. This causes headaches in
+        # the notebook and elsewhere. See issue #39 in the resonance repo.
         return animation.FuncAnimation(fig, gen_frame,
                                        fargs=(objs_to_modify, ),
                                        frames=list(trajectories.iterrows()),
                                        interval=interval,
-=======
-        # NOTE : If the iterrows() generator is not converted to a list then
-        # matplotlib will throw a StopIteration error when the animation
-        # reaches the last frame instead of repeating. This causes headaches in
-        # the notebook and elsewhere. See issue #39 in the resonance repo.
-        return animation.FuncAnimation(fig, gen_frame, fargs=(objs_to_modify, ),
-                                       frames=list(self.result.iterrows()),
->>>>>>> d4151db1
                                        **kwargs)