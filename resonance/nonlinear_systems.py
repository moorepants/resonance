from inspect import getargspec

import numpy as np
import scipy as sp
import scipy.integrate  # scipy doesn't import automatically
import matplotlib as mp

from .system import System as _System, _SingleDoFCoordinatesDict


class MultiDoFNonLinearSystem(_System):
    """This is the abstract base class for any single degree of freedom
    nonlinear system. It can be sub-classed to make a custom system or the
    necessary methods can be added dynamically."""

    def __init__(self):

        super(MultiDoFNonLinearSystem, self).__init__()

        self._diff_eq_func = None

    @property
    def diff_eq_func(self):
        """A function that returns the time derivatives of the coordinate and
        speed, i.e. computes the right hand side of the two order differential
        equations. This equation looks like the following for linear motion:

            dy
            -- = f(t, q1, ..., qn, u1, ..., un, p1, p2, ..., pO)
            dt

        where:

            - t: a time value
            - q: the coordinates
            - u: the speeds
            - p: any number of constants or measurements, O is the number of
              constants.

        Notes
        =====
        Your function should be able to operate on 1d arrays as inputs, i.e.
        use numpy math functions in your function, e.g. ``numpy.sin`` instead
        of ``math.sin``.

        **The function has to return the derivatives of the states in the order
        of the ``state`` attribute.**

        Example
        =======
        >>> sys = SingleDoFNonLinearSystem()
        >>> sys.constants['gravity'] = 9.8  # m/s**2
        >>> sys.constants['length'] = 1.0  # m
        >>> sys.constants['mass'] = 0.5  # kg
        >>> sys.coordinates['theta'] = 0.3  # rad
        >>> sys.speeds['omega'] = 0.0  # rad/s
        >>> sys.states
        {'theta': 0.3, 'omega': 0.0}  # note the order!
        >>> def rhs(theta, omega, gravity, length, mass):
        >>>     # Represents a linear model of a simple pendulum:
        ...     #  m * l**2 ω' + m * g * l * sin(θ) = 0
        ...     thetad = omega
        ...     omegad = (-m*g*l*np.sin(theta)) / m / l**2
        ...     return thetad, omegad  # in order of sys.states
        >>> sys.diff_eq_func = rhs

        """
        return self._diff_eq_func

    @diff_eq_func.setter
    def diff_eq_func(self, func):
        self._measurements._check_for_duplicate_keys()
        # NOTE : This will throw an error if the function's args are not in the
        # system.
        [self._get_par_vals(k) for k in getargspec(func).args]
        self._diff_eq_func = func
        self._ode_eval_func = self._generate_array_rhs_eval_func()

    def _generate_array_rhs_eval_func(self):

        diff_eq_func_arg_names = getargspec(self.diff_eq_func).args
        diff_eq_func_arg_vals = [self._get_par_vals(k) for k in
                                 diff_eq_func_arg_names]

        coord_names = list(self.coordinates.keys())
        speed_names = list(self.speeds.keys())

        coord_idxs = [diff_eq_func_arg_names.index(n) for n in coord_names]
        speed_idxs = [diff_eq_func_arg_names.index(n) for n in speed_names]

        def eval_rhs(x, t):
            # x is either shape(2n, 1) or shape(2n, 1, m)
            # t is either float or shape(m,)
            # TODO : This could be slow for large # coords/speeds.
            for i in range(len(coord_names)):
                diff_eq_func_arg_vals[coord_idxs[i]] = x[i]
            for i in range(len(speed_names)):
<<<<<<< HEAD
                diff_eq_func_arg_vals[speed_idxs[i]] = x[i + len(coord_names)]
            return np.atleast_2d(self.diff_eq_func(*diff_eq_func_arg_vals))
=======
                diff_eq_func_arg_vals[speed_idxs[i]] = x[i + len(speed_names)]
            return np.atleast_1d(self.diff_eq_func(*diff_eq_func_arg_vals))

        x_test = np.random.random(len(self.states))
        t_test = float(np.random.random(1))
        xd_test = eval_rhs(x_test, t_test)

        if len(xd_test) != len(self.states):
            msg = ('Your diff_eq_func does not return the correct number of '
                   'state derivatives. Make sure the number and order of the '
                   'states match the derivatives of the states you return.')
            raise ValueError(msg)
>>>>>>> 84226071

        return eval_rhs

    def _integrate_equations_of_motion(self, times, integrator='rungakutta4'):

        x0 = list(self.coordinates.values())
        v0 = list(self.speeds.values())

        initial_conditions = np.hstack((x0, v0))

        method_name = '_integrate_with_{}'.format(integrator)
        integrator_method = getattr(self, method_name)

        return integrator_method(initial_conditions, times)

    def _integrate_with_lsoda(self, initial_conditions, times):
        """This method should return the integration results in the form of
        odeint.

        Parameters
        ==========
        initial_conditions : ndarray, shape(n,)
            The initial condition of each state.
        times : ndarray, shape(m,)
            The monotonically increasing time values.

        """
        return sp.integrate.odeint(self._ode_eval_func,
                                   initial_conditions, times)

    def _integrate_with_rungakutta4(self, initial_conditions, times):
        """4th-order Runge-Kutta integration.

        Parameters
        ----------
        initial_conditions : array_like, shape(n,)
            Initial values of the state variables.
        times : array, shape(m,)
            Array of time values at which to solve.

        Returns
        -------
        x : ndarray, shape(m, n)
            Array containing the values of the state variables at the
            specified time values in `t`.

        """

        def _rk4(t, dt, x, f, args=None):
            """4th-order Runge-Kutta integration step."""
            # x.shape = (2n, 1)
            # f returns shape = (2n, 1)
            # t is a float or t.shape = (m,)
            # dt is a float
            if args is None:
                args = []
            k1 = f(x, t, *args)
            k2 = f(x + 0.5*dt*k1, t + 0.5*dt, *args)
            k3 = f(x + 0.5*dt*k2, t + 0.5*dt, *args)
            k4 = f(x + dt*k3, t + dt, *args)
            return x + dt*(k1 + 2*k2 + 2*k3 + k4)/6.0

        # m x 2n x 1
        x = np.zeros((len(times), len(initial_conditions), 1))
        x[0, :, 0] = initial_conditions
        for i in range(1, len(times)):
            dt = times[i] - times[i-1]
<<<<<<< HEAD
            # x[i] is 2n x 1
            x[i] = _rk4(times[i], dt, x[i-1], self._array_rhs_eval_func)
=======
            x[i] = _rk4(times[i], dt, x[i-1], self._ode_eval_func)
>>>>>>> 84226071
        return x

    def _generate_state_trajectories(self, times, integrator='rungakutta4'):
        """This method should return arrays for position, velocity, and
        acceleration of the coordinates."""

<<<<<<< HEAD
        # m : num time samples
        # n : num coordinates/speeds

        # rows correspond to time, columns to states (m x 2n x 1)
        int_res = self._integrate_equations_of_motion(times)

        assert int_res.shape == (len(times), len(self.states), 1)

        # TODO : Make this work with NumPy broadcasting so loop isn't needed.
        res = np.zeros_like(int_res)
        for i, (ti, xi) in enumerate(zip(times, int_res)):
            res[i] = self._array_rhs_eval_func(xi, ti)

        assert res.shape == (len(times), len(self.states), 1)
=======
        # rows correspond to the states
        int_res = self._integrate_equations_of_motion(times,
                                                      integrator=integrator).T

        # rows correspond to the derivatives of the states
        res = self._ode_eval_func(int_res, times)
>>>>>>> 84226071

        num_coords = len(self.coordinates)
        num_speeds = len(self.speeds)

        if num_coords != num_speeds:
            msg = ('You do not have the same number of coordinates as you do '
                   'speeds. There should be one speed for each coordinate.')
            raise ValueError(msg)

        pos = int_res[:, :num_coords, 0].T  # n x m
        vel = int_res[:, num_coords:, 0].T  # n x m
        acc = res[:, num_coords:, 0].T  # n x m

        return pos, vel, acc


class SingleDoFNonLinearSystem(MultiDoFNonLinearSystem):

    def __init__(self):

        super(SingleDoFNonLinearSystem, self).__init__()

        self._coordinates = _SingleDoFCoordinatesDict({})
        self._speeds = _SingleDoFCoordinatesDict({})
        self._measurements._coordinates = self._coordinates
        self._measurements._speeds = self._speeds


class ClockPendulumSystem(SingleDoFNonLinearSystem):
    """This system represents dynamics of a compound pendulum representing a
    clock pendulum. It is made up of a thin long cylindrical rod with a thin
    disc bob on the end. Gravity acts on the pendulum to bring it to an
    equilibrium state and there is option Coulomb friction in the joint. It is
    described by:

    Attributes
    ==========
    constants
        bob_mass, m_b [kg]
            The mass of the bob (a thin disc) on the end of the pendulum.
        bob_radius, r [m]
            The radius of the bob (a thin disc) on the end of the pendulum.
        rod_mass, m_r [kg]
            The mass of the then cylindrical rod.
        rod_length, l [m]
            The length of the rod which connects the pivot joint to the center
            of the bob.
        coeff_of_friction, mu [unitless]
            The Coulomb coefficient of friction between the materials of the
            pivot joint.
        joint_friction_radius, R [m]
            The radius of the contact disc at the pivot joint. The joint is
            assumed to be two flat discs pressed together.
        joint_clamp_force, F_N [N]
            The clamping force pressing the two flat discs together at the
            pivot joint.
        acc_due_to_gravity, g [m/s**2]
            The acceleration due to gravity.
    coordinates
        angle, theta [rad]
            The angle of the pendulum relative to the direction of gravity.
            When theta is zero the pendulum is hanging down in it's equilibrium
            state.
    speeds
        angle_vel, theta_dot [rad / s]
            The angular velocity of the pendulum about the revolute joint axis.

    """

    def __init__(self):

        super(ClockPendulumSystem, self).__init__()

        self.constants['bob_mass'] = 0.1  # kg
        self.constants['bob_radius'] = 0.03  # m
        self.constants['rod_mass'] = 0.1  # kg
        self.constants['rod_length'] = 0.2799  # m
        self.constants['coeff_of_friction'] = 0.0  # unitless
        self.constants['joint_friction_radius'] = 0.03  # m
        self.constants['joint_clamp_force'] = 1.0  # N
        self.constants['acc_due_to_gravity'] = 9.81  # m / s**2

        self.coordinates['angle'] = 0.0
        self.speeds['angle_vel'] = 0.0

        def bob_height(angle, rod_length):
            """The Y coordinate of the bob. The Y coordinate points in the
            opposite of gravity, i.e. up. The X coordinate points to the
            right."""
            return -rod_length * np.cos(angle)

        self.add_measurement('bob_height', bob_height)

        def bob_sway(angle, rod_length):
            """The X coordinate of the bob center. The X coordinate points to
            the right."""
            return rod_length * np.sin(angle)

        self.add_measurement('bob_sway', bob_sway)

        def kinetic_energy(bob_mass, bob_radius, rod_length, bob_height,
                           rod_mass, angle_vel):

            v_bob = rod_length * angle_vel
            v_rod = rod_length / 2 * angle_vel

            I_bob = bob_mass * bob_radius**2 / 2
            I_rod = rod_mass * rod_length**2 / 12

            KE_bob = bob_mass * v_bob**2 / 2 + I_bob * angle_vel**2 / 2
            KE_rod = rod_mass * v_rod**2 / 2 + I_rod * angle_vel**2 / 2

            return KE_rod + KE_bob

        self.add_measurement('kinetic_energy', kinetic_energy)

        def potential_energy(bob_mass, rod_mass, rod_length, bob_height,
                             acc_due_to_gravity, angle):
            PE_bob = bob_mass * acc_due_to_gravity * (rod_length - rod_length *
                                                      np.cos(angle))
            PE_rod = rod_mass * acc_due_to_gravity * (rod_length / 2 -
                                                      rod_length / 2 *
                                                      np.cos(angle))
            return PE_bob + PE_rod

        self.add_measurement('potential_energy', potential_energy)

        def total_energy(kinetic_energy, potential_energy):
            return kinetic_energy + potential_energy

        self.add_measurement('total_energy', total_energy)

        def plot_config(bob_radius, rod_length, bob_sway, bob_height, time):

            fig, ax = mp.pyplot.subplots(1, 1)

            ax.set_xlim((-rod_length - bob_radius,
                         rod_length + bob_radius))
            ax.set_ylim((-rod_length - bob_radius, 0.0))
            ax.set_title('Pendulum')
            ax.set_aspect('equal')
            xlabel = ax.set_xlabel('Time: {:.2f}'.format(time))

            # NOTE : zorder ensures the patch is on top of the line.
            rod_lines = ax.plot([0, bob_sway], [0, bob_height], linewidth=6,
                                zorder=1)[0]

            circle = mp.patches.Circle((bob_sway, bob_height),
                                       radius=bob_radius, color='red')
            circle.set_zorder(2)
            ax.add_patch(circle)

            return fig, circle, rod_lines, xlabel

        self.config_plot_func = plot_config

        def update_plot(bob_sway, bob_height, time, circle, rod_lines, xlabel):
            xlabel.set_text('Time: {:.2f}'.format(time))
            circle.center = bob_sway, bob_height
            rod_lines.set_data([0, bob_sway], [0, bob_height])

        self.config_plot_update_func = update_plot

        def rhs(angle, angle_vel, bob_mass, bob_radius, rod_mass, rod_length,
                coeff_of_friction, joint_friction_radius, joint_clamp_force,
                acc_due_to_gravity):

            Irod_O = rod_mass * rod_length**2 / 3
            Ibob_P = bob_mass * bob_radius**2 / 2
            Ibob_O = Ibob_P + bob_mass * rod_length**2
            I = Irod_O + Ibob_O

            friction_torque = (2 / 3 * joint_friction_radius *
                               coeff_of_friction * joint_clamp_force *
                               np.sign(angle_vel))

            angle_dot = angle_vel
            angle_vel_dot = -(friction_torque +
                              acc_due_to_gravity * rod_length *
                              (bob_mass + rod_mass / 2.0) * np.sin(angle)) / I

            # NOTE : These have to be in the correct order that matches
            # System.states, otherwise there is no way to detect which order
            # the user selected.
            return angle_dot, angle_vel_dot

            # TODO : Maybe we can let them use a dictionary as output to
            # specifically label things?
            #return {'angle': angle_dot, 'angle_vel': angle_vel_dot}

        self.diff_eq_func = rhs<|MERGE_RESOLUTION|>--- conflicted
+++ resolved
@@ -95,12 +95,8 @@
             for i in range(len(coord_names)):
                 diff_eq_func_arg_vals[coord_idxs[i]] = x[i]
             for i in range(len(speed_names)):
-<<<<<<< HEAD
-                diff_eq_func_arg_vals[speed_idxs[i]] = x[i + len(coord_names)]
+                diff_eq_func_arg_vals[speed_idxs[i]] = x[i + len(speed_names)]
             return np.atleast_2d(self.diff_eq_func(*diff_eq_func_arg_vals))
-=======
-                diff_eq_func_arg_vals[speed_idxs[i]] = x[i + len(speed_names)]
-            return np.atleast_1d(self.diff_eq_func(*diff_eq_func_arg_vals))
 
         x_test = np.random.random(len(self.states))
         t_test = float(np.random.random(1))
@@ -111,7 +107,6 @@
                    'state derivatives. Make sure the number and order of the '
                    'states match the derivatives of the states you return.')
             raise ValueError(msg)
->>>>>>> 84226071
 
         return eval_rhs
 
@@ -179,24 +174,20 @@
         x[0, :, 0] = initial_conditions
         for i in range(1, len(times)):
             dt = times[i] - times[i-1]
-<<<<<<< HEAD
             # x[i] is 2n x 1
-            x[i] = _rk4(times[i], dt, x[i-1], self._array_rhs_eval_func)
-=======
             x[i] = _rk4(times[i], dt, x[i-1], self._ode_eval_func)
->>>>>>> 84226071
         return x
 
     def _generate_state_trajectories(self, times, integrator='rungakutta4'):
         """This method should return arrays for position, velocity, and
         acceleration of the coordinates."""
 
-<<<<<<< HEAD
         # m : num time samples
         # n : num coordinates/speeds
 
         # rows correspond to time, columns to states (m x 2n x 1)
-        int_res = self._integrate_equations_of_motion(times)
+        int_res = self._integrate_equations_of_motion(times,
+                                                      integrator=integrator)
 
         assert int_res.shape == (len(times), len(self.states), 1)
 
@@ -204,16 +195,9 @@
         res = np.zeros_like(int_res)
         for i, (ti, xi) in enumerate(zip(times, int_res)):
             res[i] = self._array_rhs_eval_func(xi, ti)
+            res[i] = self._ode_eval_func(xi, ti)
 
         assert res.shape == (len(times), len(self.states), 1)
-=======
-        # rows correspond to the states
-        int_res = self._integrate_equations_of_motion(times,
-                                                      integrator=integrator).T
-
-        # rows correspond to the derivatives of the states
-        res = self._ode_eval_func(int_res, times)
->>>>>>> 84226071
 
         num_coords = len(self.coordinates)
         num_speeds = len(self.speeds)
